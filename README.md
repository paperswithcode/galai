--- conflicted
+++ resolved
@@ -51,12 +51,11 @@
 # Scaled dot product attention:\n\n\\[ \\displaystyle\\text{Attention}(Q,K,V)=\\text{softmax}(\\frac{QK^{T}}{\\sqrt{d_{k}}}%\n)V \\]
 ```
 
-<<<<<<< HEAD
 The `load_model()` function accepts the following parameters:
 - `name: str` that accepts `mini`, `base`, `standard`, `large`, and `huge`
 - `dtype: str=None` that accepts `float16` (or when the name is set to `huge`) and `float32`
 - `num_gpus: int=None` that accepts the total number of GPUs to be used (by default this is `8`)
-=======
+
 You can also find all the model weights with their model cards and inference widget in the [Hugging Face Hub](https://huggingface.co/models?other=galactica). All the models can be used out of the box with the `transformers` library.
 
 ```bash
@@ -87,7 +86,6 @@
 outputs = model.generate(input_ids)
 print(tokenizer.decode(outputs[0]))
 ```
->>>>>>> 0e46112a
 
 ## Capabilities
 
